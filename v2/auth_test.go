package auth

import (
	"context"
	"encoding/json"
	"io"
	"net"
	"net/http"
	"net/http/cookiejar"
	"net/http/httptest"
	"os"
	"path/filepath"
	"strings"
	"testing"
	"time"

	"github.com/stretchr/testify/assert"
	"github.com/stretchr/testify/require"

	"github.com/go-pkgz/auth/v2/avatar"
	"github.com/go-pkgz/auth/v2/logger"
	"github.com/go-pkgz/auth/v2/provider"
	"github.com/go-pkgz/auth/v2/token"
)

func TestNewService(t *testing.T) {

	options := Opts{
		SecretReader:   token.SecretFunc(func(string) (string, error) { return "secret", nil }),
		TokenDuration:  time.Hour,
		CookieDuration: time.Hour * 24,
		Issuer:         "my-test-app",
		URL:            "http://127.0.0.1:8089",
		AvatarStore:    avatar.NewLocalFS("/tmp"),
		Logger:         logger.Std,
	}

	svc := NewService(options)
	assert.NotNil(t, svc)
	assert.NotNil(t, svc.TokenService())
	assert.NotNil(t, svc.AvatarProxy())
}

func TestProvider(t *testing.T) {
	options := Opts{
		SecretReader: token.SecretFunc(func(string) (string, error) { return "secret", nil }),
		URL:          "http://127.0.0.1:8089",
		Logger:       logger.Std,
	}
	svc := NewService(options)

	_, err := svc.Provider("some provider")
	assert.EqualError(t, err, "provider some provider not found")

	svc.AddProviderWithUserAttributes("dev", "cid", "csecret", provider.UserAttributes{"attrName": "attrValue"})
	svc.AddProvider("github", "cid", "csecret")
	svc.AddProvider("google", "cid", "csecret")
	svc.AddProvider("facebook", "cid", "csecret")
	svc.AddProvider("yandex", "cid", "csecret")
	svc.AddProvider("microsoft", "cid", "csecret")
	svc.AddProvider("twitter", "cid", "csecret")
	svc.AddProvider("battlenet", "cid", "csecret")
	svc.AddProvider("patreon", "cid", "csecret")
	svc.AddProvider("bad", "cid", "csecret")

	c := customHandler{}
	svc.AddCustomHandler(c)

	p, err := svc.Provider("dev")
	assert.NoError(t, err)
	op := p.Provider.(provider.Oauth2Handler)
	assert.Equal(t, "dev", op.Name())
	assert.Equal(t, "cid", op.Cid)
	assert.Equal(t, "csecret", op.Csecret)
	assert.Equal(t, "go-pkgz/auth", op.Issuer)
	assert.Equal(t, provider.UserAttributes{"attrName": "attrValue"}, op.Params.UserAttributes)

	p, err = svc.Provider("github")
	assert.NoError(t, err)
	op = p.Provider.(provider.Oauth2Handler)
	assert.Equal(t, "github", op.Name())

	pp := svc.Providers()
	assert.Equal(t, 10, len(pp))

	ch, err := svc.Provider("telegramBotMySiteCom")
	assert.NoError(t, err)
	chp := ch.Provider
	assert.Equal(t, "telegramBotMySiteCom", chp.Name())
}

func TestService_AddAppleProvider(t *testing.T) {

	options := Opts{
		SecretReader: token.SecretFunc(func(string) (string, error) { return "secret", nil }),
		URL:          "http://127.0.0.1:8089",
		Logger:       logger.Std,
	}
	svc := NewService(options)

	testValidKey := `-----BEGIN PRIVATE KEY-----
MIGTAgEAMBMGByqGSM49AgEGCCqGSM49AwEHBHkwdwIBAQQgTxaHXzyuM85Znw7y
SJ9XeeC8gqcpE/VLhZHGsnPPiPagCgYIKoZIzj0DAQehRANCAATnwlOv7I6eC3Ec
/+GeYXT+hbcmhEVveDqLmNcHiXCR9XxJZXtpMRlcRfY8eaJpUdig27dfsbvpnfX5
Ivx5tHkv
-----END PRIVATE KEY-----`
	testPrivKeyFileName := "privKeyTest.tmp"

	dir, err := os.MkdirTemp(os.TempDir(), testPrivKeyFileName)
	assert.NoError(t, err)
	assert.NotNil(t, dir)
	if err != nil {
		require.NoError(t, err)
		return
	}

	defer func() {
		err = os.RemoveAll(dir)
		require.NoError(t, err)
	}()

	filePath := filepath.Join(dir, testPrivKeyFileName)

	if err = os.WriteFile(filePath, []byte(testValidKey), 0o600); err != nil {
		require.NoError(t, err)
		return
	}
	assert.NoError(t, err)

	appleCfg := provider.AppleConfig{
		ClientID: "111222",
		TeamID:   "3334445556",
		KeyID:    "0011002200",
	}

	err = svc.AddAppleProvider(appleCfg, provider.LoadApplePrivateKeyFromFile(filePath))
	require.NoError(t, err)
	p, err := svc.Provider("apple")
	assert.NoError(t, err)
	assert.Equal(t, p.Name(), "apple")

	err = svc.AddAppleProvider(appleCfg, nil)
	require.Error(t, err)

}

func TestIntegrationProtected(t *testing.T) {

	_, teardown := prepService(t)
	defer teardown()

	jar, err := cookiejar.New(nil)
	require.Nil(t, err)
	client := &http.Client{Jar: jar, Timeout: 5 * time.Second}

	resp, err := client.Get("http://127.0.0.1:8089/private")
	require.Nil(t, err)
	assert.Equal(t, 401, resp.StatusCode)
	defer resp.Body.Close()
	body, err := io.ReadAll(resp.Body)
	assert.NoError(t, err)
	assert.Equal(t, "Unauthorized\n", string(body))

	// check non-admin, permanent
	resp, err = client.Get("http://127.0.0.1:8089/auth/dev/login?site=my-test-site")
	require.Nil(t, err)
	assert.Equal(t, 200, resp.StatusCode)
	defer resp.Body.Close()
	body, err = io.ReadAll(resp.Body)
	assert.NoError(t, err)
	t.Logf("resp %s", string(body))
	t.Logf("headers: %+v", resp.Header)
	require.Equal(t, 2, len(resp.Cookies()))
	assert.Equal(t, "JWT", resp.Cookies()[0].Name)
	assert.NotEqual(t, "", resp.Cookies()[0].Value, "token set")
	assert.Equal(t, 86400, resp.Cookies()[0].MaxAge)
	assert.Equal(t, "XSRF-TOKEN", resp.Cookies()[1].Name)
	assert.NotEqual(t, "", resp.Cookies()[1].Value, "xsrf cookie set")

	resp, err = client.Get("http://127.0.0.1:8089/private")
	require.Nil(t, err)
	assert.Equal(t, 200, resp.StatusCode)
	assert.NoError(t, resp.Body.Close())
}

func TestIntegrationBasicAuth(t *testing.T) {

	_, teardown := prepService(t)
	defer teardown()

	client := &http.Client{Timeout: 5 * time.Second}
	req, err := http.NewRequest("GET", "http://127.0.0.1:8089/private", http.NoBody)
	require.Nil(t, err)
	resp, err := client.Do(req)
	require.Nil(t, err)
	assert.Equal(t, 401, resp.StatusCode)
	defer resp.Body.Close()

	req, err = http.NewRequest("GET", "http://127.0.0.1:8089/private", http.NoBody)
	require.Nil(t, err)
	req.SetBasicAuth("admin", "password")
	resp, err = client.Do(req)
	require.Nil(t, err)
	assert.Equal(t, 200, resp.StatusCode)
	assert.NoError(t, resp.Body.Close())
}

func TestIntegrationAvatar(t *testing.T) {

	_, teardown := prepService(t)
	defer teardown()

	// login
	jar, err := cookiejar.New(nil)
	require.Nil(t, err)
	client := &http.Client{Jar: jar, Timeout: 5 * time.Second}
	resp, err := client.Get("http://127.0.0.1:8089/auth/dev/login?site=my-test-site")
	require.Nil(t, err)
	assert.Equal(t, 200, resp.StatusCode)

	resp, err = http.Get("http://127.0.0.1:8089/api/v1/avatar/ccfa2abd01667605b4e1fc4fcb91b1e1af323240.image")
	require.NoError(t, err)
	defer resp.Body.Close()
	require.Equal(t, 200, resp.StatusCode)

	b, err := io.ReadAll(resp.Body)
	require.NoError(t, err)
	assert.Equal(t, 569, len(b))
}

func TestIntegrationList(t *testing.T) {
	_, teardown := prepService(t, func(svc *Service) {
		svc.AddProvider("github", "cid", "csec")
		// add go-oauth2/oauth2 provider
		svc.AddCustomProvider("custom123", Client{"cid", "csecret"}, provider.CustomHandlerOpt{})
	})
	defer teardown()

	resp, err := http.Get("http://127.0.0.1:8089/auth/list")
	require.NoError(t, err)
	defer resp.Body.Close()
	assert.Equal(t, 200, resp.StatusCode)

	b, err := io.ReadAll(resp.Body)
	require.NoError(t, err)
	assert.Equal(t, `["dev","github","custom123"]`+"\n", string(b))
}

func TestIntegrationUserInfo(t *testing.T) {
	_, teardown := prepService(t)
	defer teardown()

	resp, err := http.Get("http://127.0.0.1:8089/auth/user")
	require.NoError(t, err)
	defer resp.Body.Close()
	assert.Equal(t, 401, resp.StatusCode)

	jar, err := cookiejar.New(nil)
	require.Nil(t, err)
	client := &http.Client{Jar: jar, Timeout: 5 * time.Second}

	// login
	resp, err = client.Get("http://127.0.0.1:8089/auth/dev/login?site=my-test-site")
	require.Nil(t, err)
	assert.Equal(t, 200, resp.StatusCode)
	defer resp.Body.Close()

	// get user info
	req, err := http.NewRequest("GET", "http://127.0.0.1:8089/auth/user", http.NoBody)
	require.NoError(t, err)
	t.Log(resp.Cookies())
	resp, err = client.Do(req)
	require.NoError(t, err)
	defer resp.Body.Close()
	require.Equal(t, 200, resp.StatusCode)

	u := token.User{}
	err = json.NewDecoder(resp.Body).Decode(&u)
	require.NoError(t, err)

	assert.Equal(t, token.User{Name: "dev_user", ID: "dev_user", Audience: "my-test-site",
		Picture: "http://127.0.0.1:8089/api/v1/avatar/ccfa2abd01667605b4e1fc4fcb91b1e1af323240.image"}, u)
}

func TestLogout(t *testing.T) {
	_, teardown := prepService(t)
	defer teardown()

	// login
	jar, err := cookiejar.New(nil)
	require.Nil(t, err)
	client := &http.Client{Jar: jar, Timeout: 5 * time.Second}
	resp, err := client.Get("http://127.0.0.1:8089/auth/dev/login?site=my-test-site")
	require.Nil(t, err)
	assert.Equal(t, 200, resp.StatusCode)

	// logout
	resp, err = client.Get("http://127.0.0.1:8089/auth/logout")
	require.Nil(t, err)
	assert.Equal(t, 200, resp.StatusCode)
	assert.Equal(t, "application/json; charset=utf-8", resp.Header.Get("Content-Type"))
	defer resp.Body.Close()

	resp, err = client.Get("http://127.0.0.1:8089/private")
	require.Nil(t, err)
	assert.Equal(t, 401, resp.StatusCode)
	assert.NoError(t, resp.Body.Close())
}

func TestLogoutNoProviders(t *testing.T) {
	svc := NewService(Opts{Logger: logger.Std})
	authRoute, _ := svc.Handlers()

	mux := http.NewServeMux()
	mux.Handle("/auth/", authRoute)
	ts := httptest.NewServer(mux)
	defer ts.Close()

	resp, err := http.Get(ts.URL + "/auth/logout")
	require.NoError(t, err)
	defer resp.Body.Close()
	assert.Equal(t, 400, resp.StatusCode)
	b, err := io.ReadAll(resp.Body)
	require.NoError(t, err)
	assert.Equal(t, "{\"error\":\"providers not defined\"}\n", string(b))
}

func TestBadRequests(t *testing.T) {
	_, teardown := prepService(t)
	defer teardown()

	client := &http.Client{Timeout: 5 * time.Second}
	resp, err := client.Get("http://127.0.0.1:8089/auth/bad/login")
	require.Nil(t, err)
	assert.Equal(t, 400, resp.StatusCode)
	defer resp.Body.Close()

	resp, err = client.Get("http://127.0.0.1:8089/auth")
	require.Nil(t, err)
	assert.Equal(t, 400, resp.StatusCode)
	assert.NoError(t, resp.Body.Close())

}

func TestDirectProvider(t *testing.T) {
	_, teardown := prepService(t, func(svc *Service) {
		svc.AddDirectProvider("direct", provider.CredCheckerFunc(func(user, password string) (ok bool, err error) {
			return user == "dev_direct" && password == "password", nil
		}))
	})
	defer teardown()

	// login
	jar, err := cookiejar.New(nil)
	require.Nil(t, err)
	client := &http.Client{Jar: jar, Timeout: 5 * time.Second}
	resp, err := client.Get("http://127.0.0.1:8089/auth/direct/login?user=dev_direct&passwd=bad")
	require.Nil(t, err)
	defer resp.Body.Close()
	assert.Equal(t, 403, resp.StatusCode)

	resp, err = client.Get("http://127.0.0.1:8089/auth/direct/login?user=dev_direct&passwd=password")
	require.Nil(t, err)
	defer resp.Body.Close()
	assert.Equal(t, 200, resp.StatusCode)

	body, err := io.ReadAll(resp.Body)
	assert.NoError(t, err)
	t.Logf("resp %s", string(body))
	t.Logf("headers: %+v", resp.Header)

	assert.Contains(t, string(body), `"name":"dev_direct","id":"direct_38773b45e3a477434abb6d08668358a2b0ddd2f5"`)

	require.Equal(t, 2, len(resp.Cookies()))
	assert.Equal(t, "JWT", resp.Cookies()[0].Name)
	assert.NotEqual(t, "", resp.Cookies()[0].Value, "token set")
	assert.Equal(t, 86400, resp.Cookies()[0].MaxAge)
	assert.Equal(t, "XSRF-TOKEN", resp.Cookies()[1].Name)
	assert.NotEqual(t, "", resp.Cookies()[1].Value, "xsrf cookie set")

	resp, err = client.Get("http://127.0.0.1:8089/private")
	require.Nil(t, err)
	assert.Equal(t, 200, resp.StatusCode)
	assert.NoError(t, resp.Body.Close())
}

func TestDirectProvider_WithCustomUserIDFunc(t *testing.T) {
	_, teardown := prepService(t, func(svc *Service) {
		svc.AddDirectProviderWithUserIDFunc("directCustom",
			provider.CredCheckerFunc(func(user, password string) (ok bool, err error) {
				return user == "dev_direct" && password == "password", nil
			}),
			func(user string, r *http.Request) string {
				return "blah"
			},
		)
	})
	defer teardown()

	// login
	jar, err := cookiejar.New(nil)
	require.Nil(t, err)
	client := &http.Client{Jar: jar, Timeout: 5 * time.Second}
	resp, err := client.Get("http://127.0.0.1:8089/auth/directCustom/login?user=dev_direct&passwd=bad")
	require.Nil(t, err)
	defer resp.Body.Close()
	assert.Equal(t, 403, resp.StatusCode)

	resp, err = client.Get("http://127.0.0.1:8089/auth/directCustom/login?user=dev_direct&passwd=password")
	require.Nil(t, err)
	defer resp.Body.Close()
	assert.Equal(t, 200, resp.StatusCode)

	body, err := io.ReadAll(resp.Body)
	assert.NoError(t, err)
	t.Logf("resp %s", string(body))
	t.Logf("headers: %+v", resp.Header)

	assert.Contains(t, string(body), `"name":"dev_direct","id":"directCustom_5bf1fd927dfb8679496a2e6cf00cbe50c1c87145"`)

	require.Equal(t, 2, len(resp.Cookies()))
	assert.Equal(t, "JWT", resp.Cookies()[0].Name)
	assert.NotEqual(t, "", resp.Cookies()[0].Value, "token set")
	assert.Equal(t, 86400, resp.Cookies()[0].MaxAge)
	assert.Equal(t, "XSRF-TOKEN", resp.Cookies()[1].Name)
	assert.NotEqual(t, "", resp.Cookies()[1].Value, "xsrf cookie set")

	resp, err = client.Get("http://127.0.0.1:8089/private")
	require.Nil(t, err)
	assert.Equal(t, 200, resp.StatusCode)
	assert.NoError(t, resp.Body.Close())
}

func TestVerifProvider(t *testing.T) {
	_, teardown := prepService(t, func(svc *Service) {
		svc.AddVerifProvider("email", "{{.Token}}", &sender)
	})
	defer teardown()

	// login
	client := &http.Client{Timeout: 5 * time.Second}
	resp, err := client.Get("http://127.0.0.1:8089/auth/email/login?user=dev&address=xyz@gmail.com")
	require.Nil(t, err)
	defer resp.Body.Close()
	assert.Equal(t, 200, resp.StatusCode)

	tkn := sender.text
	jar, err := cookiejar.New(nil)
	require.NoError(t, err)
	client = &http.Client{Jar: jar, Timeout: 5 * time.Second}
	resp, err = client.Get("http://127.0.0.1:8089/auth/email/login?token=" + tkn)
	require.NoError(t, err)
	defer resp.Body.Close()
	assert.Equal(t, 200, resp.StatusCode)

	body, err := io.ReadAll(resp.Body)
	require.NoError(t, err)
	t.Logf("resp %s", string(body))
	t.Logf("headers: %+v", resp.Header)

	u := token.User{}
	err = json.Unmarshal(body, &u)
	require.NoError(t, err)
	assert.Equal(t, token.User{Name: "dev", ID: "email_84714ea398a960df03e2619d1b850dfac25f585e",
		Picture: "http://127.0.0.1:8089/api/v1/avatar/e8eb81cc51b1123059ab29575296cbfd8a6a1b6e.image"}, u)

	require.Equal(t, 2, len(resp.Cookies()))
	assert.Equal(t, "JWT", resp.Cookies()[0].Name)
	assert.NotEqual(t, "", resp.Cookies()[0].Value, "token set")
	assert.Equal(t, 86400, resp.Cookies()[0].MaxAge)
	assert.Equal(t, "XSRF-TOKEN", resp.Cookies()[1].Name)
	assert.NotEqual(t, "", resp.Cookies()[1].Value, "xsrf cookie set")
}

func TestStatus(t *testing.T) {

	svc, teardown := prepService(t)
	defer teardown()

	authRoute, _ := svc.Handlers()

	mux := http.NewServeMux()
	mux.Handle("/auth/", authRoute)
	ts := httptest.NewServer(mux)
	defer ts.Close()

	resp, err := http.Get(ts.URL + "/auth/status")
	require.NoError(t, err)
	defer resp.Body.Close()
	assert.Equal(t, http.StatusOK, resp.StatusCode)
	b, err := io.ReadAll(resp.Body)
	require.NoError(t, err)
	assert.Equal(t, "{\"status\":\"not logged in\"}\n", string(b))

	// login
	jar, err := cookiejar.New(nil)
	require.Nil(t, err)
	client := &http.Client{Jar: jar, Timeout: 5 * time.Second}
	resp, err = client.Get("http://127.0.0.1:8089/auth/dev/login?site=my-test-site")
	require.Nil(t, err)
	assert.Equal(t, 200, resp.StatusCode)

	resp, err = client.Get(ts.URL + "/auth/status")
	require.NoError(t, err)
	defer resp.Body.Close()
	assert.Equal(t, http.StatusOK, resp.StatusCode)
	b, err = io.ReadAll(resp.Body)
	require.NoError(t, err)
	assert.Equal(t, "{\"status\":\"logged in\",\"user\":\"dev_user\"}\n", string(b))

}

<<<<<<< HEAD
=======
func TestDevAuthServerWithoutDevProvider(t *testing.T) {
	svc := NewService(Opts{})
	assert.NotNil(t, svc)

	_, err := svc.DevAuth()
	require.NotNil(t, err)
	assert.EqualError(t, err, "dev provider not registered: provider dev not found")
}

>>>>>>> cbbbd340
func prepService(t *testing.T, providerConfigFunctions ...func(svc *Service)) (svc *Service, teardown func()) { //nolint unparam

	options := Opts{
		SecretReader:   token.SecretFunc(func(string) (string, error) { return "secret", nil }),
		TokenDuration:  time.Hour,
		CookieDuration: time.Hour * 24,
		Issuer:         "my-test-app",
		URL:            "http://127.0.0.1:8089",
		DisableXSRF:    true,
		DisableIAT:     true,
		Validator: token.ValidatorFunc(func(_ string, claims token.Claims) bool {
			return claims.User != nil && strings.HasPrefix(claims.User.Name, "dev_") // allow only dev_ names
		}),
		AvatarStore:       avatar.NewLocalFS("/tmp/auth-pkgz"),
		AvatarResizeLimit: 120,
		AvatarRoutePath:   "/api/v1/avatar",
		AdminPasswd:       "password",
		Logger:            logger.Std,
	}

	svc = NewService(options)

	svc.AddDevProvider("localhost", 18084) // add dev provider on 18084

	for _, f := range providerConfigFunctions {
		f(svc)
	}

	// run dev/test oauth2 server on :18084
	devAuth, err := svc.DevAuth()
	require.NoError(t, err)
	devAuth.Automatic = true // eliminate form
	go devAuth.Run(context.TODO())
	time.Sleep(time.Millisecond * 50)

	// setup http server
	m := svc.Middleware()
	mux := http.NewServeMux()
	mux.Handle("/open", http.HandlerFunc(func(w http.ResponseWriter, _ *http.Request) { // no token required
		_, _ = w.Write([]byte("open route, no token needed\n"))
	}))
	mux.Handle("/private", m.Auth(http.HandlerFunc(func(w http.ResponseWriter, _ *http.Request) { // token required
		_, _ = w.Write([]byte("protected route, authenticated with token\n"))
	})))

	// setup auth routes
	authRoute, avaRoutes := svc.Handlers()
	mux.Handle("/auth/", authRoute)                                              // add token handlers
	mux.Handle("/api/v1/avatar/", http.StripPrefix("/api/v1/avatar", avaRoutes)) // add avatar handler

	l, err := net.Listen("tcp", "127.0.0.1:8089")
	require.Nil(t, err)
	ts := httptest.NewUnstartedServer(mux)
	assert.NoError(t, ts.Listener.Close())
	ts.Listener = l
	ts.Start()

	return svc, func() {
		ts.Close()
		devAuth.Shutdown()
		_ = os.RemoveAll("/tmp/auth-pkgz")
	}
}

var sender = mockSender{}

type mockSender struct {
	err error

	to   string
	text string
}

func (m *mockSender) Send(to, text string) error {
	if m.err != nil {
		return m.err
	}
	m.to = to
	m.text = text
	return nil
}

type customHandler struct{}

func (c customHandler) Name() string {
	return "telegramBotMySiteCom"
}
func (c customHandler) LoginHandler(http.ResponseWriter, *http.Request)  {}
func (c customHandler) AuthHandler(http.ResponseWriter, *http.Request)   {}
func (c customHandler) LogoutHandler(http.ResponseWriter, *http.Request) {}<|MERGE_RESOLUTION|>--- conflicted
+++ resolved
@@ -510,8 +510,6 @@
 
 }
 
-<<<<<<< HEAD
-=======
 func TestDevAuthServerWithoutDevProvider(t *testing.T) {
 	svc := NewService(Opts{})
 	assert.NotNil(t, svc)
@@ -521,7 +519,6 @@
 	assert.EqualError(t, err, "dev provider not registered: provider dev not found")
 }
 
->>>>>>> cbbbd340
 func prepService(t *testing.T, providerConfigFunctions ...func(svc *Service)) (svc *Service, teardown func()) { //nolint unparam
 
 	options := Opts{
