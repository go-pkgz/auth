--- conflicted
+++ resolved
@@ -211,13 +211,8 @@
 	hash := md5.Sum([]byte(strings.ToLower(strings.TrimSpace(email))))
 	hexHash := hex.EncodeToString(hash[:])
 
-<<<<<<< HEAD
 	client := http.Client{Timeout: 5 * time.Second}
-	res = "https://www.gravatar.com/avatar/" + hexHash + ".jpg"
-=======
-	client := http.Client{Timeout: 1 * time.Second}
 	res = "https://www.gravatar.com/avatar/" + hexHash
->>>>>>> 246c672f
 	resp, err := client.Get(res + "?d=404&s=80")
 	if err != nil {
 		return "", err
