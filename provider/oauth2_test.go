package provider

import (
	"encoding/json"
	"fmt"
	"io/ioutil"
	"log"
	"net/http"
	"net/http/cookiejar"
	"strings"
	"testing"
	"time"

	"github.com/stretchr/testify/assert"
	"github.com/stretchr/testify/require"
	"golang.org/x/oauth2"

	"github.com/go-pkgz/auth/logger"
	"github.com/go-pkgz/auth/token"
)

var testJwtValid = "eyJhbGciOiJIUzI1NiIsInR5cCI6IkpXVCJ9.eyJhdWQiOiJ0ZXN0X3N5cyIsImV4cCI6Mjc4OTE5MTgyMiwianRpIjoicmFuZG9tIGlkIiwiaXNzIjoicmVtYXJrNDIiLCJuYmYiOjE1MjY4ODQyMjIsInVzZXIiOnsibmFtZSI6Im5hbWUxIiwiaWQiOiJpZDEiLCJwaWN0dXJlIjoiaHR0cDovL2V4YW1wbGUuY29tL3BpYy5wbmciLCJpcCI6IjEyNy4wLjAuMSIsImVtYWlsIjoibWVAZXhhbXBsZS5jb20iLCJhdHRycyI6eyJib29sYSI6dHJ1ZSwic3RyYSI6InN0cmEtdmFsIn19fQ.NN7TK-IbzpNgHMtld9-7BDypMGDZdMpwCmUMSfd31Zk"

var days31 = time.Hour * 24 * 31

func TestOauth2Login(t *testing.T) {

	teardown := prepOauth2Test(t, 8981, 8982)
	defer teardown()

	jar, err := cookiejar.New(nil)
	require.Nil(t, err)
	client := &http.Client{Jar: jar, Timeout: 5 * time.Second}

	// check non-admin, permanent
	resp, err := client.Get("http://localhost:8981/login?site=remark")
	require.Nil(t, err)
	assert.Equal(t, 200, resp.StatusCode)
	body, err := ioutil.ReadAll(resp.Body)
	assert.Nil(t, err)
	t.Logf("resp %s", string(body))
	t.Logf("headers: %+v", resp.Header)

	assert.Equal(t, 2, len(resp.Cookies()))
	assert.Equal(t, "JWT", resp.Cookies()[0].Name)
	assert.NotEqual(t, "", resp.Cookies()[0].Value, "token set")
	assert.Equal(t, 2678400, resp.Cookies()[0].MaxAge)
	assert.Equal(t, "XSRF-TOKEN", resp.Cookies()[1].Name)
	assert.NotEqual(t, "", resp.Cookies()[1].Value, "xsrf cookie set")

	u := token.User{}
	err = json.Unmarshal(body, &u)
	assert.Nil(t, err)
	assert.Equal(t, token.User{Name: "blah", ID: "mock_myuser1", Picture: "http://example.com/custom.png", IP: ""}, u)

	tk := resp.Cookies()[0].Value
	jwtSvc := token.NewService(token.Opts{SecretReader: token.SecretFunc(mockKeyStore), SecureCookies: false,
		TokenDuration: time.Hour, CookieDuration: days31})

	claims, err := jwtSvc.Parse(tk)
	require.NoError(t, err)
	t.Log(claims)
	assert.Equal(t, "remark42", claims.Issuer)
	assert.Equal(t, "remark", claims.Audience)

	// check admin user
	resp, err = client.Get("http://localhost:8981/login?site=remark")
	assert.Nil(t, err)
	assert.Equal(t, 200, resp.StatusCode)
	body, err = ioutil.ReadAll(resp.Body)
	assert.Nil(t, err)
	u = token.User{}
	err = json.Unmarshal(body, &u)
	assert.Nil(t, err)
	assert.Equal(t, token.User{Name: "blah", ID: "mock_myuser2", Picture: "http://example.com/ava12345.png",
		Attributes: map[string]interface{}{"admin": true}}, u)
}

func TestOauth2LoginSessionOnly(t *testing.T) {

	teardown := prepOauth2Test(t, 8981, 8982)
	defer teardown()

	jar, err := cookiejar.New(nil)
	require.Nil(t, err)
	client := &http.Client{Jar: jar, Timeout: 5 * time.Second}

	// check non-admin, session
	resp, err := client.Get("http://localhost:8981/login?site=remark&session=1")
	require.Nil(t, err)
	assert.Equal(t, 200, resp.StatusCode)
	assert.Equal(t, 2, len(resp.Cookies()))
	assert.Equal(t, "JWT", resp.Cookies()[0].Name)
	assert.NotEqual(t, "", resp.Cookies()[0].Value, "token set")
	assert.Equal(t, 0, resp.Cookies()[0].MaxAge)
	assert.Equal(t, "XSRF-TOKEN", resp.Cookies()[1].Name)
	assert.NotEqual(t, "", resp.Cookies()[1].Value, "xsrf cookie set")

	req, err := http.NewRequest("GET", "http://example.com", nil)
	require.Nil(t, err)

	req.AddCookie(resp.Cookies()[0])
	req.AddCookie(resp.Cookies()[1])
	req.Header.Add("X-XSRF-TOKEN", resp.Cookies()[1].Value)

	jwtService := token.NewService(token.Opts{SecretReader: token.SecretFunc(mockKeyStore)})
	res, _, err := jwtService.Get(req)
	require.Nil(t, err)
	assert.Equal(t, true, res.SessionOnly)
	t.Logf("%+v", res)
}

<<<<<<< HEAD
//nolint dupl
=======
func TestOauth2LoginNoAva(t *testing.T) {

	teardown := prepOauth2Test(t, 8981, 8982)
	defer teardown()

	jar, err := cookiejar.New(nil)
	require.Nil(t, err)
	client := &http.Client{Jar: jar, Timeout: 5 * time.Second}

	// check non-admin, session
	resp, err := client.Get("http://localhost:8981/login?site=remark&noava=1")
	require.Nil(t, err)
	assert.Equal(t, 200, resp.StatusCode)
	assert.Equal(t, 2, len(resp.Cookies()))
	assert.Equal(t, "JWT", resp.Cookies()[0].Name)
	assert.NotEqual(t, "", resp.Cookies()[0].Value, "token set")
	assert.NotEqual(t, 0, resp.Cookies()[0].MaxAge)
	assert.Equal(t, "XSRF-TOKEN", resp.Cookies()[1].Name)
	assert.NotEqual(t, "", resp.Cookies()[1].Value, "xsrf cookie set")

	req, err := http.NewRequest("GET", "http://example.com", nil)
	require.Nil(t, err)

	req.AddCookie(resp.Cookies()[0])
	req.AddCookie(resp.Cookies()[1])
	req.Header.Add("X-XSRF-TOKEN", resp.Cookies()[1].Value)

	jwtService := token.NewService(token.Opts{SecretReader: token.SecretFunc(mockKeyStore)})
	res, _, err := jwtService.Get(req)
	require.Nil(t, err)
	assert.Equal(t, "http://example.com/fake.png", res.User.Picture)
	assert.Equal(t, true, res.NoAva)
	t.Logf("%+v", res)
}

>>>>>>> 4ec24ffc
func TestOauth2Logout(t *testing.T) {

	teardown := prepOauth2Test(t, 8691, 8692)
	defer teardown()

	jar, err := cookiejar.New(nil)
	require.Nil(t, err)
	client := &http.Client{Jar: jar, Timeout: 5 * time.Second}

	req, err := http.NewRequest("GET", "http://localhost:8691/logout", nil)
	require.Nil(t, err)
	resp, err := client.Do(req)
	require.Nil(t, err)
	assert.Equal(t, 403, resp.StatusCode, "user not lagged in")

	req, err = http.NewRequest("GET", "http://localhost:8691/logout", nil)
	require.NoError(t, err)
	expiration := int(365 * 24 * time.Hour.Seconds()) //nolint
	req.AddCookie(&http.Cookie{Name: "JWT", Value: testJwtValid, HttpOnly: true, Path: "/", MaxAge: expiration, Secure: false})
	req.Header.Add("X-XSRF-TOKEN", "random id")
	resp, err = client.Do(req)
	require.Nil(t, err)
	require.Equal(t, 200, resp.StatusCode)

	assert.Equal(t, 2, len(resp.Cookies()))
	assert.Equal(t, "JWT", resp.Cookies()[0].Name, "token cookie cleared")
	assert.Equal(t, "", resp.Cookies()[0].Value)
	assert.Equal(t, "XSRF-TOKEN", resp.Cookies()[1].Name, "xsrf cookie cleared")
	assert.Equal(t, "", resp.Cookies()[1].Value)
}

func TestOauth2InitProvider(t *testing.T) {
	params := Params{URL: "url", Cid: "cid", Csecret: "csecret", Issuer: "app-test"}
	provider := Oauth2Handler{name: "test"}
	res := initOauth2Handler(params, provider)
	assert.Equal(t, "cid", res.conf.ClientID)
	assert.Equal(t, "csecret", res.conf.ClientSecret)
	assert.Equal(t, "test", res.name)
	assert.Equal(t, "app-test", res.Issuer)
}

func TestOauth2InvalidHandler(t *testing.T) {
	teardown := prepOauth2Test(t, 8691, 8692)
	defer teardown()

	client := &http.Client{Timeout: 5 * time.Second}
	resp, err := client.Get("http://localhost:8691/login_bad")
	require.Nil(t, err)
	assert.Equal(t, 404, resp.StatusCode)

	resp, err = client.Post("http://localhost:8691/login", "", nil)
	require.Nil(t, err)
	assert.Equal(t, 500, resp.StatusCode)
}

func TestMakeRedirURL(t *testing.T) {
	cases := []struct{ rootURL, route, out string }{
		{"localhost:8080/", "/my/auth/path/google", "localhost:8080/my/auth/path/callback"},
		{"localhost:8080", "/auth/google", "localhost:8080/auth/callback"},
		{"localhost:8080/", "/auth/google", "localhost:8080/auth/callback"},
		{"localhost:8080", "/", "localhost:8080/callback"},
		{"localhost:8080/", "/", "localhost:8080/callback"},
		{"mysite.com", "", "mysite.com/callback"},
	}

	for i := range cases {
		c := cases[i]
		oh := initOauth2Handler(Params{URL: c.rootURL}, Oauth2Handler{})
		assert.Equal(t, c.out, oh.makeRedirURL(c.route))
	}
}

func prepOauth2Test(t *testing.T, loginPort, authPort int) func() {

	provider := Oauth2Handler{
		name: "mock",
		endpoint: oauth2.Endpoint{
			AuthURL:  fmt.Sprintf("http://localhost:%d/login/oauth/authorize", authPort),
			TokenURL: fmt.Sprintf("http://localhost:%d/login/oauth/access_token", authPort),
		},
		scopes:  []string{"user:email"},
		infoURL: fmt.Sprintf("http://localhost:%d/user", authPort),
		mapUser: func(data UserData, _ []byte) token.User {
			userInfo := token.User{
				ID:      "mock_" + data.Value("id"),
				Name:    data.Value("name"),
				Picture: data.Value("picture"),
			}
			return userInfo
		},
	}

	jwtService := token.NewService(token.Opts{
		SecretReader: token.SecretFunc(mockKeyStore), SecureCookies: false, TokenDuration: time.Hour, CookieDuration: days31,
		ClaimsUpd: token.ClaimsUpdFunc(func(claims token.Claims) token.Claims {
			if claims.User != nil {
				switch claims.User.ID {
				case "mock_myuser2":
					claims.User.SetBoolAttr("admin", true)
				case "mock_myuser1":
					if !claims.NoAva {
						claims.User.Picture = "http://example.com/custom.png"
					}
				}
			}
			return claims
		}),
	})

	params := Params{URL: "url", Cid: "cid", Csecret: "csecret", JwtService: jwtService,
		Issuer: "remark42", AvatarSaver: &mockAvatarSaver{}, L: logger.Std}

	provider = initOauth2Handler(params, provider)
	svc := Service{Provider: provider}

	ts := &http.Server{Addr: fmt.Sprintf(":%d", loginPort), Handler: http.HandlerFunc(svc.Handler)}

	count := 0
	useIds := []string{"myuser1", "myuser2"} // user for first ans second calls

	//nolint dupl
	oauth := &http.Server{
		Addr: fmt.Sprintf(":%d", authPort),
		Handler: http.HandlerFunc(func(w http.ResponseWriter, r *http.Request) {
			log.Printf("[MOCK OAUTH] request %s %s %+v", r.Method, r.URL, r.Header)
			switch {
			case strings.HasPrefix(r.URL.Path, "/login/oauth/authorize"):
				state := r.URL.Query().Get("state")
				w.Header().Add("Location", fmt.Sprintf("http://localhost:%d/callback?code=g0ZGZmNjVmOWI&state=%s",
					loginPort, state))
				w.WriteHeader(302)
			case strings.HasPrefix(r.URL.Path, "/login/oauth/access_token"):
				res := `{
					"access_token":"MTQ0NjJkZmQ5OTM2NDE1ZTZjNGZmZjI3",
					"token_type":"bearer",
					"expires_in":3600,
					"refresh_token":"IwOGYzYTlmM2YxOTQ5MGE3YmNmMDFkNTVk",
					"scope":"create",
					"state":"12345678"
					}`
				w.Header().Set("Content-Type", "application/json; charset=utf-8")
				w.WriteHeader(200)
				_, err := w.Write([]byte(res))
				assert.NoError(t, err)
			case strings.HasPrefix(r.URL.Path, "/user"):
				res := fmt.Sprintf(`{
					"id": "%s",
					"name":"blah",
					"picture":"http://exmple.com/pic1.png"
					}`, useIds[count])
				count++
				w.Header().Set("Content-Type", "application/json; charset=utf-8")
				w.WriteHeader(200)
				_, err := w.Write([]byte(res))
				assert.NoError(t, err)
			default:
				t.Fatalf("unexpected oauth request %s %s", r.Method, r.URL)
			}
		}),
	}

	go func() { _ = oauth.ListenAndServe() }()
	go func() { _ = ts.ListenAndServe() }()

	time.Sleep(time.Millisecond * 100) // let them start

	return func() {
		assert.NoError(t, ts.Close())
		assert.NoError(t, oauth.Close())
	}
}

func mockKeyStore(string) (string, error) { return "12345", nil }

type mockAvatarSaver struct{}

func (m *mockAvatarSaver) Put(u token.User, client *http.Client) (avatarURL string, err error) {
	if u.Picture != "" {
		return "http://example.com/ava12345.png", nil
	}
	return "http://example.com/fake.png", nil

}<|MERGE_RESOLUTION|>--- conflicted
+++ resolved
@@ -110,9 +110,6 @@
 	t.Logf("%+v", res)
 }
 
-<<<<<<< HEAD
-//nolint dupl
-=======
 func TestOauth2LoginNoAva(t *testing.T) {
 
 	teardown := prepOauth2Test(t, 8981, 8982)
@@ -148,7 +145,6 @@
 	t.Logf("%+v", res)
 }
 
->>>>>>> 4ec24ffc
 func TestOauth2Logout(t *testing.T) {
 
 	teardown := prepOauth2Test(t, 8691, 8692)
