--- conflicted
+++ resolved
@@ -65,13 +65,8 @@
 		SessionOnly: sessOnly,
 	}
 
-<<<<<<< HEAD
 	if _, err = p.TokenService.Set(w, claims); err != nil {
-		rest.SendErrorJSON(w, r, http.StatusInternalServerError, err, "failed to set token")
-=======
-	if err = p.TokenService.Set(w, claims); err != nil {
 		rest.SendErrorJSON(w, r, p.L, http.StatusInternalServerError, err, "failed to set token")
->>>>>>> 06e223a2
 		return
 	}
 	rest.RenderJSON(w, r, claims.User)
